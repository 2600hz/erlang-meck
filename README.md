[![Build Status](https://secure.travis-ci.org/eproxus/meck.png)](http://travis-ci.org/eproxus/meck)

<<<<<<< HEAD
  * [Introduction](#introduction)
  * [Features](#features)
  * [Examples](#examples)
  * [Build](#build)
  * [Install](#install)
  * [Contribute](#contribute) - Read if you're planning to submit patches

meck
=======
Meck
>>>>>>> c90655ad
====

A mocking library for Erlang.

<a name='features'>

Features
--------

See what's new in [0.8 Release Notes][1].

  * Dynamic return values using sequences and loops of static values
  * Compact definition of mock arguments, clauses and return values
  * Pass through: call functions in the original module
  * Complete call history showing calls, return values and exceptions
  * Mock validation, will invalidate mocks that were not called correctly
  * Throwing of expected exceptions that keeps the module valid
  * Throws an error when mocking a module that doesn't exist or has been
    renamed (disable with option `non_strict`)
  * Support for [Hamcrest][2] matchers
  * Automatic backup and restore of cover data
  * Mock is linked to the creating process and will unload automatically
    when a crash occurs (disable with option `no_link`)
  * Mocking of sticky modules (using the option `unstick`)


<a name='examples'>

Examples
--------
Here's an example of using Meck in the Erlang shell:

```erl
Eshell V5.8.4  (abort with ^G)
1> meck:new(dog).
ok
2> meck:expect(dog, bark, fun() -> "Woof!" end).
ok
3> dog:bark().
"Woof!"
4> meck:validate(dog).
true
5> meck:unload(dog).
ok
6> dog:bark().
** exception error: undefined function dog:bark/0
```

Exceptions can be anticipated by Meck (resulting in validation still
passing). This is intended to be used to test code that can and should
handle certain exceptions indeed does take care of them:

```erl
5> meck:expect(dog, meow, fun() -> meck:exception(error, not_a_cat) end).
ok
6> catch dog:meow().
{'EXIT',{not_a_cat,[{meck,exception,2},
                    {meck,exec,4},
                    {dog,meow,[]},
                    {erl_eval,do_apply,5},
                    {erl_eval,expr,5},
                    {shell,exprs,6},
                    {shell,eval_exprs,6},
                    {shell,eval_loop,3}]}}
7> meck:validate(dog).
true
```

Normal Erlang exceptions result in a failed validation. The following
example is just to demonstrate the behavior, in real test code the
exception would normally come from the code under test (which should,
if not expected, invalidate the mocked module):

```erl
8> meck:expect(dog, jump, fun(Height) when Height > 3 ->
                                  erlang:error(too_high);
                             (Height) ->
                                  ok
                          end).
ok
9> dog:jump(2).
ok
10> catch dog:jump(5).
{'EXIT',{too_high,[{meck,exec,4},
                   {dog,jump,[5]},
                   {erl_eval,do_apply,5},
                   {erl_eval,expr,5},
                   {shell,exprs,6},
                   {shell,eval_exprs,6},
                   {shell,eval_loop,3}]}}
11> meck:validate(dog).
false
```

Here's an example of using Meck inside an EUnit test case:

```erlang
my_test() ->
    meck:new(my_library_module),
    meck:expect(my_library_module, fib, fun(8) -> 21 end),
    ?assertEqual(21, code_under_test:run(fib, 8)), % Uses my_library_module
    ?assert(meck:validate(my_library_module)),
    meck:unload(my_library_module).
```

Pass-through is used when the original functionality of a module
should be kept. When the option `passthrough` is used when calling
`new/2` all functions in the original module will be kept in the
mock. These can later be overridden by calling `expect/3` or
`expect/4`.

```erl
Eshell V5.8.4  (abort with ^G)
1> meck:new(string, [unstick, passthrough]).
ok
2> string:strip("  test  ").
"test"
```

It's also possible to pass calls to the original function allowing us
to override only a certain behavior of a function (this usage is
compatible with the `passthrough` option). `passthrough/1` will always
call the original function with the same name as the expect is 
defined in):

```erl
Eshell V5.8.4  (abort with ^G)
1> meck:new(string, [unstick]).
ok
2> meck:expect(string, strip, fun(String) -> meck:passthrough([String]) end).
ok
3> string:strip("  test  ").
"test"
4> meck:unload(string).
ok
5> string:strip("  test  ").
"test"
```

<a name='build'>

Build
-----

Meck requires `make` and [rebar][1] to build. To build Meck and run tests, go to the Meck
directory and simply type:

```sh
make
```

Two things might seem alarming when running the tests:

  1. Warnings emitted by cover
  2. En exception printed by SASL

Both are expected due to the way Erlang currently prints errors. The
important line you should look for is `All XX tests passed`, if that
appears all is correct.


<a name='install'>

Install
-------

<<<<<<< HEAD
To install meck permanently, use of [Agner][2] is recommended:

```sh
agner install meck
=======
Meck is best used via [rebar][3]. Add the following dependency t
your `rebar.config` in your project root:

```erlang
{deps, [
 {meck, ".*",
  {git, "https://github.com/eproxus/meck.git", {tag, "0.8"}}}
 ]}.
>>>>>>> c90655ad
```

If you want to install your own built version of Meck add the ebin
directory to your Erlang code path or move the Meck folder into your
release folder and make sure that folder is in your `ERL_LIBS`
environment variable.


<a name='contribute'>

Contribute
----------

<<<<<<< HEAD
Patches are greatly appreciated!

meck uses the [git flow][3] model (tip: install and use the
[`git-flow`][4] command). Use the branch name `feature/...` for easier
integration when developing new features or fixes for meck.

For a much nicer history, please [write good commit messages][5].

Should you find yourself using meck and have issues, comments or
feedback please [create an issue here on GitHub.] [6]

  [1]: https://github.com/basho/rebar
       "Rebar - A build tool for Erlang"
  [2]: http://erlagner.org/
       "Agner - Erlang Package Index & Package Manager"
  [3]: http://jeffkreeftmeijer.com/2010/why-arent-you-using-git-flow/
       "Why Aren't You Using git-flow?"
  [4]: https://github.com/nvie/gitflow
       "git-flow on GitHub"
  [5]: https://github.com/erlang/otp/wiki/Writing-good-commit-messages
       "Erlang/OTP commit messages"
  [6]: http://github.com/eproxus/meck/issues
       "meck issues"
=======
Patches are greatly appreciated! For a much nicer history, please
[write good commit messages][5]. Use a branch name prefixed by
`feature/` (e.g. `feature/my_example_branch`) for easier integration
when developing new features or fixes for meck.

Should you find yourself using Meck and have issues, comments or
feedback please [create an issue here on GitHub][4].

Contributors:

- Maxim Vladimirsky (@horkhe)
- Ryan Zezeski (@rzezeski)
- David Haglund (@daha)
- Magnus Henoch (@legoscia)
- Susan Potter (@mbbx6spp)
- Andreas Amsenius (@adbl)
- Anthony Molinaro (@djnym)
- Matt Campbell (@xenolinguist)
- Martynas Pumputis (@brb)
- Shunichi Shinohara (@shino)
- Miëtek Bak
- Henry Nystrom
- Ward Bekker (@wardbekker)
- Damon Richardson
- Christopher Meiklejohn
- Joseph Wayne Norton (@norton)
- Erkan Yilmaz (@Erkan-Yilmaz)
- Joe Williams (@joewilliams)
- Russell Brown
- Michael Klishin (@michaelklishin)
- Magnus Klaar


  [1]: https://github.com/eproxus/meck/wiki/0.8-Release-Notes
       "0.8 Release Notes"
  [2]: https://github.com/hyperthunk/hamcrest-erlang "Hamcrest for Erlang"
  [3]: https://github.com/basho/rebar "Rebar - A build tool for Erlang"
  [4]: http://github.com/eproxus/meck/issues "Meck issues"
>>>>>>> c90655ad
<|MERGE_RESOLUTION|>--- conflicted
+++ resolved
@@ -1,17 +1,6 @@
 [![Build Status](https://secure.travis-ci.org/eproxus/meck.png)](http://travis-ci.org/eproxus/meck)
 
-<<<<<<< HEAD
-  * [Introduction](#introduction)
-  * [Features](#features)
-  * [Examples](#examples)
-  * [Build](#build)
-  * [Install](#install)
-  * [Contribute](#contribute) - Read if you're planning to submit patches
-
-meck
-=======
 Meck
->>>>>>> c90655ad
 ====
 
 A mocking library for Erlang.
@@ -178,12 +167,6 @@
 Install
 -------
 
-<<<<<<< HEAD
-To install meck permanently, use of [Agner][2] is recommended:
-
-```sh
-agner install meck
-=======
 Meck is best used via [rebar][3]. Add the following dependency t
 your `rebar.config` in your project root:
 
@@ -192,7 +175,6 @@
  {meck, ".*",
   {git, "https://github.com/eproxus/meck.git", {tag, "0.8"}}}
  ]}.
->>>>>>> c90655ad
 ```
 
 If you want to install your own built version of Meck add the ebin
@@ -206,31 +188,6 @@
 Contribute
 ----------
 
-<<<<<<< HEAD
-Patches are greatly appreciated!
-
-meck uses the [git flow][3] model (tip: install and use the
-[`git-flow`][4] command). Use the branch name `feature/...` for easier
-integration when developing new features or fixes for meck.
-
-For a much nicer history, please [write good commit messages][5].
-
-Should you find yourself using meck and have issues, comments or
-feedback please [create an issue here on GitHub.] [6]
-
-  [1]: https://github.com/basho/rebar
-       "Rebar - A build tool for Erlang"
-  [2]: http://erlagner.org/
-       "Agner - Erlang Package Index & Package Manager"
-  [3]: http://jeffkreeftmeijer.com/2010/why-arent-you-using-git-flow/
-       "Why Aren't You Using git-flow?"
-  [4]: https://github.com/nvie/gitflow
-       "git-flow on GitHub"
-  [5]: https://github.com/erlang/otp/wiki/Writing-good-commit-messages
-       "Erlang/OTP commit messages"
-  [6]: http://github.com/eproxus/meck/issues
-       "meck issues"
-=======
 Patches are greatly appreciated! For a much nicer history, please
 [write good commit messages][5]. Use a branch name prefixed by
 `feature/` (e.g. `feature/my_example_branch`) for easier integration
@@ -268,5 +225,4 @@
        "0.8 Release Notes"
   [2]: https://github.com/hyperthunk/hamcrest-erlang "Hamcrest for Erlang"
   [3]: https://github.com/basho/rebar "Rebar - A build tool for Erlang"
-  [4]: http://github.com/eproxus/meck/issues "Meck issues"
->>>>>>> c90655ad
+  [4]: http://github.com/eproxus/meck/issues "Meck issues"
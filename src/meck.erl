--- conflicted
+++ resolved
@@ -730,7 +730,6 @@
 
 %% --- History utilities -------------------------------------------------------
 
-<<<<<<< HEAD
 add_history(Pid, Mod, Func, Args, Result) ->
     add_history(Mod, {Pid, {Mod, Func, Args}, Result}).
 add_history(Pid, Mod, Func, Args, Class, Reason, Stacktrace) ->
@@ -757,9 +756,6 @@
 remove_first_element(Tuple) when is_tuple(Tuple) ->
     list_to_tuple(tl(tuple_to_list(Tuple))).
 
-has_call({_M, _F, _A}, []) -> false;
-has_call({M, F, A}, [{{M, F, A}, _Result} | _Rest]) ->
-=======
 has_call(_MFA, []) -> false;
 has_call(MFA, [{MFA, _Result} | _Rest]) ->
     true;
@@ -796,7 +792,6 @@
     end.
 
 i_wildcard_match_args(Args, Args) ->
->>>>>>> 99422e24
     true;
 i_wildcard_match_args([], _) ->
     false;
